--- conflicted
+++ resolved
@@ -165,13 +165,10 @@
       return {
         ...action.payload,
       };
-<<<<<<< HEAD
     case ActionType.dbSelected:
       return {
         ...action.payload,
       };
-=======
->>>>>>> fc6d5d9a
     case ActionType.configMethodChange:
       return {
         ...action.payload,
@@ -545,21 +542,12 @@
           />
           {!isLoading && !db && (
             <SelectDatabaseStyles>
-<<<<<<< HEAD
-              <label className="label-select">
-                What database would you like to connect?
-              </label>
-              <Select
-                style={{ width: '100%' }}
-                onChange={option => {
-=======
               <Label className="label-select">
                 What database would you like to connect?
               </Label>
               <Select
                 style={{ width: '100%' }}
                 onChange={(option: string) => {
->>>>>>> fc6d5d9a
                   setDB({
                     type: ActionType.dbSelected,
                     payload: {
@@ -569,11 +557,7 @@
                   });
                 }}
               >
-<<<<<<< HEAD
-                {availableDbs?.databases?.map(database => (
-=======
                 {availableDbs?.databases?.map((database: DatabaseForm) => (
->>>>>>> fc6d5d9a
                   <Select.Option value={database.engine} key={database.engine}>
                     {database.name}
                   </Select.Option>
