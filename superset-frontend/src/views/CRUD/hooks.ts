/**
 * Licensed to the Apache Software Foundation (ASF) under one
 * or more contributor license agreements.  See the NOTICE file
 * distributed with this work for additional information
 * regarding copyright ownership.  The ASF licenses this file
 * to you under the Apache License, Version 2.0 (the
 * "License"); you may not use this file except in compliance
 * with the License.  You may obtain a copy of the License at
 *
 *   http://www.apache.org/licenses/LICENSE-2.0
 *
 * Unless required by applicable law or agreed to in writing,
 * software distributed under the License is distributed on an
 * "AS IS" BASIS, WITHOUT WARRANTIES OR CONDITIONS OF ANY
 * KIND, either express or implied.  See the License for the
 * specific language governing permissions and limitations
 * under the License.
 */
import rison from 'rison';
import { useState, useEffect, useCallback } from 'react';
import { makeApi, SupersetClient, t, JsonObject } from '@superset-ui/core';

import { createErrorHandler } from 'src/views/CRUD/utils';
import { FetchDataConfig } from 'src/components/ListView';
import { FilterValue } from 'src/components/ListView/types';
import Chart, { Slice } from 'src/types/Chart';
import copyTextToClipboard from 'src/utils/copy';
import { getClientErrorObject } from 'src/utils/getClientErrorObject';
import { FavoriteStatus, ImportResourceName, DatabaseObject } from './types';

interface ListViewResourceState<D extends object = any> {
  loading: boolean;
  collection: D[];
  count: number;
  permissions: string[];
  lastFetchDataConfig: FetchDataConfig | null;
  bulkSelectEnabled: boolean;
  lastFetched?: string;
}

const parsedErrorMessage = (
  errorMessage: Record<string, string[] | string> | string,
) => {
  if (typeof errorMessage === 'string') {
    return errorMessage;
  }
  return Object.entries(errorMessage)
    .map(([key, value]) => {
      if (Array.isArray(value)) {
        return `(${key}) ${value.join(', ')}`;
      }
      return `(${key}) ${value}`;
    })
    .join('\n');
};

export function useListViewResource<D extends object = any>(
  resource: string,
  resourceLabel: string, // resourceLabel for translations
  handleErrorMsg: (errorMsg: string) => void,
  infoEnable = true,
  defaultCollectionValue: D[] = [],
  baseFilters?: FilterValue[], // must be memoized
  initialLoadingState = true,
) {
  const [state, setState] = useState<ListViewResourceState<D>>({
    count: 0,
    collection: defaultCollectionValue,
    loading: initialLoadingState,
    lastFetchDataConfig: null,
    permissions: [],
    bulkSelectEnabled: false,
  });

  function updateState(update: Partial<ListViewResourceState<D>>) {
    setState(currentState => ({ ...currentState, ...update }));
  }

  function toggleBulkSelect() {
    updateState({ bulkSelectEnabled: !state.bulkSelectEnabled });
  }

  useEffect(() => {
    if (!infoEnable) return;
    SupersetClient.get({
      endpoint: `/api/v1/${resource}/_info?q=${rison.encode({
        keys: ['permissions'],
      })}`,
    }).then(
      ({ json: infoJson = {} }) => {
        updateState({
          permissions: infoJson.permissions,
        });
      },
      createErrorHandler(errMsg =>
        handleErrorMsg(
          t(
            'An error occurred while fetching %s info: %s',
            resourceLabel,
            errMsg,
          ),
        ),
      ),
    );
  }, []);

  function hasPerm(perm: string) {
    if (!state.permissions.length) {
      return false;
    }

    return Boolean(state.permissions.find(p => p === perm));
  }

  const fetchData = useCallback(
    ({
      pageIndex,
      pageSize,
      sortBy,
      filters: filterValues,
    }: FetchDataConfig) => {
      // set loading state, cache the last config for refreshing data.
      updateState({
        lastFetchDataConfig: {
          filters: filterValues,
          pageIndex,
          pageSize,
          sortBy,
        },
        loading: true,
      });

      const filterExps = (baseFilters || [])
        .concat(filterValues)
        .map(({ id, operator: opr, value }) => ({
          col: id,
          opr,
          value,
        }));

      const queryParams = rison.encode({
        order_column: sortBy[0].id,
        order_direction: sortBy[0].desc ? 'desc' : 'asc',
        page: pageIndex,
        page_size: pageSize,
        ...(filterExps.length ? { filters: filterExps } : {}),
      });

      return SupersetClient.get({
        endpoint: `/api/v1/${resource}/?q=${queryParams}`,
      })
        .then(
          ({ json = {} }) => {
            updateState({
              collection: json.result,
              count: json.count,
              lastFetched: new Date().toISOString(),
            });
          },
          createErrorHandler(errMsg =>
            handleErrorMsg(
              t(
                'An error occurred while fetching %ss: %s',
                resourceLabel,
                errMsg,
              ),
            ),
          ),
        )
        .finally(() => {
          updateState({ loading: false });
        });
    },
    [baseFilters],
  );

  return {
    state: {
      loading: state.loading,
      resourceCount: state.count,
      resourceCollection: state.collection,
      bulkSelectEnabled: state.bulkSelectEnabled,
      lastFetched: state.lastFetched,
    },
    setResourceCollection: (update: D[]) =>
      updateState({
        collection: update,
      }),
    hasPerm,
    fetchData,
    toggleBulkSelect,
    refreshData: (provideConfig?: FetchDataConfig) => {
      if (state.lastFetchDataConfig) {
        return fetchData(state.lastFetchDataConfig);
      }
      if (provideConfig) {
        return fetchData(provideConfig);
      }
      return null;
    },
  };
}

// In the same vein as above, a hook for viewing a single instance of a resource (given id)
interface SingleViewResourceState<D extends object = any> {
  loading: boolean;
  resource: D | null;
  error: string | Record<string, string[] | string> | null;
}

export function useSingleViewResource<D extends object = any>(
  resourceName: string,
  resourceLabel: string, // resourceLabel for translations
  handleErrorMsg: (errorMsg: string) => void,
) {
  const [state, setState] = useState<SingleViewResourceState<D>>({
    loading: false,
    resource: null,
    error: null,
  });

  function updateState(update: Partial<SingleViewResourceState<D>>) {
    setState(currentState => ({ ...currentState, ...update }));
  }

  const fetchResource = useCallback(
    (resourceID: number) => {
      // Set loading state
      updateState({
        loading: true,
      });

      return SupersetClient.get({
        endpoint: `/api/v1/${resourceName}/${resourceID}`,
      })
        .then(
          ({ json = {} }) => {
            updateState({
              resource: json.result,
              error: null,
            });
            return json.result;
          },
          createErrorHandler((errMsg: Record<string, string[] | string>) => {
            handleErrorMsg(
              t(
                'An error occurred while fetching %ss: %s',
                resourceLabel,
                parsedErrorMessage(errMsg),
              ),
            );

            updateState({
              error: errMsg,
            });
          }),
        )
        .finally(() => {
          updateState({ loading: false });
        });
    },
    [handleErrorMsg, resourceName, resourceLabel],
  );

  const createResource = useCallback(
    (resource: D) => {
      // Set loading state
      updateState({
        loading: true,
      });

      return SupersetClient.post({
        endpoint: `/api/v1/${resourceName}/`,
        body: JSON.stringify(resource),
        headers: { 'Content-Type': 'application/json' },
      })
        .then(
          ({ json = {} }) => {
            updateState({
              resource: { id: json.id, ...json.result },
              error: null,
            });
            return json.id;
          },
          createErrorHandler((errMsg: Record<string, string[] | string>) => {
            handleErrorMsg(
              t(
                'An error occurred while creating %ss: %s',
                resourceLabel,
                parsedErrorMessage(errMsg),
              ),
            );

            updateState({
              error: errMsg,
            });
          }),
        )
        .finally(() => {
          updateState({ loading: false });
        });
    },
    [handleErrorMsg, resourceName, resourceLabel],
  );

  const updateResource = useCallback(
    (resourceID: number, resource: D) => {
      // Set loading state
      updateState({
        loading: true,
      });

      return SupersetClient.put({
        endpoint: `/api/v1/${resourceName}/${resourceID}`,
        body: JSON.stringify(resource),
        headers: { 'Content-Type': 'application/json' },
      })
        .then(
          ({ json = {} }) => {
            updateState({
              resource: json.result,
              error: null,
            });
            return json.result;
          },
          createErrorHandler(errMsg => {
            handleErrorMsg(
              t(
                'An error occurred while fetching %ss: %s',
                resourceLabel,
                JSON.stringify(errMsg),
              ),
            );

            updateState({
              error: errMsg,
            });

            return errMsg;
          }),
        )
        .finally(() => {
          updateState({ loading: false });
        });
    },
    [handleErrorMsg, resourceName, resourceLabel],
  );
  const clearError = () =>
    updateState({
      error: null,
    });

  return {
    state,
    setResource: (update: D) =>
      updateState({
        resource: update,
      }),
    fetchResource,
    createResource,
    updateResource,
    clearError,
  };
}

interface ImportResourceState {
  loading: boolean;
  passwordsNeeded: string[];
  alreadyExists: string[];
}

export function useImportResource(
  resourceName: ImportResourceName,
  resourceLabel: string, // resourceLabel for translations
  handleErrorMsg: (errorMsg: string) => void,
) {
  const [state, setState] = useState<ImportResourceState>({
    loading: false,
    passwordsNeeded: [],
    alreadyExists: [],
  });

  function updateState(update: Partial<ImportResourceState>) {
    setState(currentState => ({ ...currentState, ...update }));
  }

  /* eslint-disable no-underscore-dangle */
  const isNeedsPassword = (payload: any) =>
    typeof payload === 'object' &&
    Array.isArray(payload._schema) &&
    payload._schema.length === 1 &&
    payload._schema[0] === 'Must provide a password for the database';

  const isAlreadyExists = (payload: any) =>
    typeof payload === 'string' &&
    payload.includes('already exists and `overwrite=true` was not passed');

  const getPasswordsNeeded = (
    errMsg: Record<string, Record<string, string[] | string>>,
  ) =>
    Object.entries(errMsg)
      .filter(([, validationErrors]) => isNeedsPassword(validationErrors))
      .map(([fileName]) => fileName);

  const getAlreadyExists = (
    errMsg: Record<string, Record<string, string[] | string>>,
  ) =>
    Object.entries(errMsg)
      .filter(([, validationErrors]) => isAlreadyExists(validationErrors))
      .map(([fileName]) => fileName);

  const hasTerminalValidation = (
    errMsg: Record<string, Record<string, string[] | string>>,
  ) =>
    Object.values(errMsg).some(
      validationErrors =>
        !isNeedsPassword(validationErrors) &&
        !isAlreadyExists(validationErrors),
    );

  const importResource = useCallback(
    (
      bundle: File,
      databasePasswords: Record<string, string> = {},
      overwrite = false,
    ) => {
      // Set loading state
      updateState({
        loading: true,
      });

      const formData = new FormData();
      formData.append('formData', bundle);

      /* The import bundle never contains database passwords; if required
       * they should be provided by the user during import.
       */
      if (databasePasswords) {
        formData.append('passwords', JSON.stringify(databasePasswords));
      }
      /* If the imported model already exists the user needs to confirm
       * that they want to overwrite it.
       */
      if (overwrite) {
        formData.append('overwrite', 'true');
      }

      return SupersetClient.post({
        endpoint: `/api/v1/${resourceName}/import/`,
        body: formData,
      })
        .then(() => true)
        .catch(response =>
          getClientErrorObject(response).then(error => {
            const errMsg = error.message || error.error;
            if (typeof errMsg === 'string') {
              handleErrorMsg(
                t(
                  'An error occurred while importing %s: %s',
                  resourceLabel,
                  parsedErrorMessage(errMsg),
                ),
              );
              return false;
            }
            if (hasTerminalValidation(errMsg)) {
              handleErrorMsg(
                t(
                  'An error occurred while importing %s: %s',
                  resourceLabel,
                  parsedErrorMessage(errMsg),
                ),
              );
            } else {
              updateState({
                passwordsNeeded: getPasswordsNeeded(errMsg),
                alreadyExists: getAlreadyExists(errMsg),
              });
            }
            return false;
          }),
        )
        .finally(() => {
          updateState({ loading: false });
        });
    },
    [],
  );

  return { state, importResource };
}

enum FavStarClassName {
  CHART = 'slice',
  DASHBOARD = 'Dashboard',
}

type FavoriteStatusResponse = {
  result: Array<{
    id: string;
    value: boolean;
  }>;
};

const favoriteApis = {
  chart: makeApi<Array<string | number>, FavoriteStatusResponse>({
    requestType: 'rison',
    method: 'GET',
    endpoint: '/api/v1/chart/favorite_status/',
  }),
  dashboard: makeApi<Array<string | number>, FavoriteStatusResponse>({
    requestType: 'rison',
    method: 'GET',
    endpoint: '/api/v1/dashboard/favorite_status/',
  }),
};

export function useFavoriteStatus(
  type: 'chart' | 'dashboard',
  ids: Array<string | number>,
  handleErrorMsg: (message: string) => void,
) {
  const [favoriteStatus, setFavoriteStatus] = useState<FavoriteStatus>({});

  const updateFavoriteStatus = (update: FavoriteStatus) =>
    setFavoriteStatus(currentState => ({ ...currentState, ...update }));

  useEffect(() => {
    if (!ids.length) {
      return;
    }
    favoriteApis[type](ids).then(
      ({ result }) => {
        const update = result.reduce((acc, element) => {
          acc[element.id] = element.value;
          return acc;
        }, {});
        updateFavoriteStatus(update);
      },
      createErrorHandler(errMsg =>
        handleErrorMsg(
          t('There was an error fetching the favorite status: %s', errMsg),
        ),
      ),
    );
  }, [ids, type, handleErrorMsg]);

  const saveFaveStar = useCallback(
    (id: number, isStarred: boolean) => {
      const urlSuffix = isStarred ? 'unselect' : 'select';
      SupersetClient.get({
        endpoint: `/superset/favstar/${
          type === 'chart' ? FavStarClassName.CHART : FavStarClassName.DASHBOARD
        }/${id}/${urlSuffix}/`,
      }).then(
        ({ json }) => {
          updateFavoriteStatus({
            [id]: (json as { count: number })?.count > 0,
          });
        },
        createErrorHandler(errMsg =>
          handleErrorMsg(
            t('There was an error saving the favorite status: %s', errMsg),
          ),
        ),
      );
    },
    [type],
  );

  return [saveFaveStar, favoriteStatus] as const;
}

export const useChartEditModal = (
  setCharts: (charts: Array<Chart>) => void,
  charts: Array<Chart>,
) => {
  const [
    sliceCurrentlyEditing,
    setSliceCurrentlyEditing,
  ] = useState<Slice | null>(null);

  function openChartEditModal(chart: Chart) {
    setSliceCurrentlyEditing({
      slice_id: chart.id,
      slice_name: chart.slice_name,
      description: chart.description,
      cache_timeout: chart.cache_timeout,
    });
  }

  function closeChartEditModal() {
    setSliceCurrentlyEditing(null);
  }

  function handleChartUpdated(edits: Chart) {
    // update the chart in our state with the edited info
    const newCharts = charts.map((chart: Chart) =>
      chart.id === edits.id ? { ...chart, ...edits } : chart,
    );
    setCharts(newCharts);
  }

  return {
    sliceCurrentlyEditing,
    handleChartUpdated,
    openChartEditModal,
    closeChartEditModal,
  };
};

export const copyQueryLink = (
  id: number,
  addDangerToast: (arg0: string) => void,
  addSuccessToast: (arg0: string) => void,
) => {
  copyTextToClipboard(
    `${window.location.origin}/superset/sqllab?savedQueryId=${id}`,
  )
    .then(() => {
      addSuccessToast(t('Link Copied!'));
    })
    .catch(() => {
      addDangerToast(t('Sorry, your browser does not support copying.'));
    });
};

export const testDatabaseConnection = (
  connection: DatabaseObject,
  handleErrorMsg: (errorMsg: string) => void,
  addSuccessToast: (arg0: string) => void,
) => {
  SupersetClient.post({
    endpoint: 'api/v1/database/test_connection',
    body: JSON.stringify(connection),
    headers: { 'Content-Type': 'application/json' },
  }).then(
    () => {
      addSuccessToast(t('Connection looks good!'));
    },
    createErrorHandler((errMsg: Record<string, string[] | string> | string) => {
      handleErrorMsg(t(`${t('ERROR: ')}${parsedErrorMessage(errMsg)}`));
    }),
  );
};

export function useAvailableDatabases() {
  const [availableDbs, setAvailableDbs] = useState<JsonObject | null>(null);

  const getAvailable = useCallback(() => {
    SupersetClient.get({
      endpoint: `/api/v1/database/available`,
    }).then(({ json }) => {
      setAvailableDbs(json);
    });
  }, [setAvailableDbs]);

  return [availableDbs, getAvailable] as const;
<<<<<<< HEAD
=======
}

export function useDatabaseValidation() {
  const [validationErrors, setValidationErrors] = useState<JsonObject | null>(
    null,
  );
  const getValidation = useCallback(
    (database: Partial<DatabaseObject> | null) => {
      SupersetClient.post({
        endpoint: '/api/v1/database/validate_parameters',
        body: JSON.stringify(database),
        headers: { 'Content-Type': 'application/json' },
      })
        .then(() => {
          setValidationErrors(null);
        })
        .catch(e => {
          if (typeof e.json === 'function') {
            e.json().then(({ errors = [] }: JsonObject) => {
              const parsedErrors = errors
                .filter(
                  (error: { error_type: string }) =>
                    error.error_type !== 'CONNECTION_MISSING_PARAMETERS_ERROR',
                )
                .reduce(
                  (
                    obj: {},
                    {
                      extra,
                      message,
                    }: {
                      extra: { invalid: string[] };
                      message: string;
                    },
                  ) => ({ ...obj, [extra.invalid[0]]: message }),
                  {},
                );
              setValidationErrors(parsedErrors);
            });
          } else {
            // eslint-disable-next-line no-console
            console.error(e);
          }
        });
    },
    [setValidationErrors],
  );

  return [validationErrors, getValidation] as const;
>>>>>>> e7640724
}<|MERGE_RESOLUTION|>--- conflicted
+++ resolved
@@ -656,8 +656,6 @@
   }, [setAvailableDbs]);
 
   return [availableDbs, getAvailable] as const;
-<<<<<<< HEAD
-=======
 }
 
 export function useDatabaseValidation() {
@@ -707,5 +705,4 @@
   );
 
   return [validationErrors, getValidation] as const;
->>>>>>> e7640724
 }