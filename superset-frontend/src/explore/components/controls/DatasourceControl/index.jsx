/* eslint-disable camelcase */
/**
 * Licensed to the Apache Software Foundation (ASF) under one
 * or more contributor license agreements.  See the NOTICE file
 * distributed with this work for additional information
 * regarding copyright ownership.  The ASF licenses this file
 * to you under the Apache License, Version 2.0 (the
 * "License"); you may not use this file except in compliance
 * with the License.  You may obtain a copy of the License at
 *
 *   http://www.apache.org/licenses/LICENSE-2.0
 *
 * Unless required by applicable law or agreed to in writing,
 * software distributed under the License is distributed on an
 * "AS IS" BASIS, WITHOUT WARRANTIES OR CONDITIONS OF ANY
 * KIND, either express or implied.  See the License for the
 * specific language governing permissions and limitations
 * under the License.
 */
import React from 'react';
import PropTypes from 'prop-types';
<<<<<<< HEAD
import { t, styled, withTheme, isValidDatasourceType } from '@superset-ui/core';
=======
import { t, styled, withTheme, DatasourceType } from '@superset-ui/core';
>>>>>>> bbb91e0a
import { getUrlParam } from 'src/utils/urlUtils';

import { AntdDropdown } from 'src/components';
import { Menu } from 'src/components/Menu';
import { Tooltip } from 'src/components/Tooltip';
import Icons from 'src/components/Icons';
import {
  ChangeDatasourceModal,
  DatasourceModal,
} from 'src/components/Datasource';
import { SaveDatasetModal } from 'src/SqlLab/components/SaveDatasetModal';
import { postForm } from 'src/explore/exploreUtils';
import Button from 'src/components/Button';
import ErrorAlert from 'src/components/ErrorMessage/ErrorAlert';
import WarningIconWithTooltip from 'src/components/WarningIconWithTooltip';
import { URL_PARAMS } from 'src/constants';
import { isUserAdmin } from 'src/dashboard/util/findPermission';
import ModalTrigger from 'src/components/ModalTrigger';
import ViewQueryModalFooter from 'src/explore/components/controls/ViewQueryModalFooter';
import ViewQuery from 'src/explore/components/controls/ViewQuery';
import Modal from 'src/components/Modal';

const propTypes = {
  actions: PropTypes.object.isRequired,
  onChange: PropTypes.func,
  value: PropTypes.string,
  datasource: PropTypes.object.isRequired,
  form_data: PropTypes.object.isRequired,
  isEditable: PropTypes.bool,
  onDatasourceSave: PropTypes.func,
};

const defaultProps = {
  onChange: () => {},
  onDatasourceSave: null,
  value: null,
  isEditable: true,
};

const Styles = styled.div`
  .data-container {
    display: flex;
    justify-content: space-between;
    align-items: center;
    border-bottom: 1px solid ${({ theme }) => theme.colors.grayscale.light2};
    padding: ${({ theme }) => 4 * theme.gridUnit}px;
    padding-right: ${({ theme }) => 2 * theme.gridUnit}px;
  }
  .error-alert {
    margin: ${({ theme }) => 2 * theme.gridUnit}px;
  }
  .ant-dropdown-trigger {
    margin-left: ${({ theme }) => 2 * theme.gridUnit}px;
    box-shadow: none;
    &:active {
      box-shadow: none;
    }
  }
  .btn-group .open .dropdown-toggle {
    box-shadow: none;
    &.button-default {
      background: none;
    }
  }
  i.angle {
    color: ${({ theme }) => theme.colors.primary.base};
  }
  svg.datasource-modal-trigger {
    color: ${({ theme }) => theme.colors.primary.base};
    cursor: pointer;
  }
  .title-select {
    flex: 1 1 100%;
    display: inline-block;
    background-color: ${({ theme }) => theme.colors.grayscale.light3};
    padding: ${({ theme }) => theme.gridUnit * 2}px;
    border-radius: ${({ theme }) => theme.borderRadius}px;
    text-align: center;
    text-overflow: ellipsis;
    white-space: nowrap;
    overflow: hidden;
  }
  .datasource-svg {
    margin-right: ${({ theme }) => 2 * theme.gridUnit}px;
    flex: none;
  }
  span[aria-label='dataset-physical'] {
    color: ${({ theme }) => theme.colors.grayscale.base};
  }
  span[aria-label='more-vert'] {
    color: ${({ theme }) => theme.colors.primary.base};
  }
`;

const CHANGE_DATASET = 'change_dataset';
const VIEW_IN_SQL_LAB = 'view_in_sql_lab';
const EDIT_DATASET = 'edit_dataset';
const QUERY_PREVIEW = 'query_preview';
const SAVE_AS_DATASET = 'save_as_dataset';
<<<<<<< HEAD
=======

// If the string is longer than this value's number characters we add
// a tooltip for user can see the full name by hovering over the visually truncated string in UI
const VISIBLE_TITLE_LENGTH = 25;


// Assign icon for each DatasourceType.  If no icon assingment is found in the lookup, no icon will render
export const datasourceIconLookup = {
    [DatasourceType.Query]: <Icons.ConsoleSqlOutlined className="datasource-svg" />,
    [DatasourceType.Table]: <Icons.DatasetPhysical className="datasource-svg" />,
  }

// Render title for datasource with tooltip only if text is longer than VISIBLE_TITLE_LENGTH
export const renderDatasourceTitle = displayString =>
    displayString.length > VISIBLE_TITLE_LENGTH ? (
      // Add a tooltip only for long names that will be visually truncated
      <Tooltip title={displayString}>
        <span className="title-select">{displayString}</span>
      </Tooltip>
    ) : (
      <span title={displayString} className="title-select">
        {displayString}
      </span>
    );

// Different data source types use different attributes for the display title
export const getDatasourceTitle = datasource => {
    let text = '';
    const dataSourceType = datasource?.type;
    if (dataSourceType) {
      switch (dataSourceType) {
        case DatasourceType.Query:
          text = datasource?.sql ?? '';
          break;
        default:
          text = datasource?.name ?? '';
          break;
      }
    }
    return text;
  };
>>>>>>> bbb91e0a

class DatasourceControl extends React.PureComponent {
  constructor(props) {
    super(props);
    this.state = {
      showEditDatasourceModal: false,
      showChangeDatasourceModal: false,
      showSaveDatasourceModal: false,
    };
<<<<<<< HEAD
=======
    this.onDatasourceSave = this.onDatasourceSave.bind(this);
    this.toggleChangeDatasourceModal =
      this.toggleChangeDatasourceModal.bind(this);
    this.toggleEditDatasourceModal = this.toggleEditDatasourceModal.bind(this);
    this.toggleShowDatasource = this.toggleShowDatasource.bind(this);
    this.handleMenuItemClick = this.handleMenuItemClick.bind(this);
    this.toggleSaveDatasetModal = this.toggleSaveDatasetModal.bind(this);
>>>>>>> bbb91e0a
  }

  onDatasourceSave  = (datasource) => {
    this.props.actions.setDatasource(datasource);
    const timeCol = this.props.form_data?.granularity_sqla;
    const { columns } = this.props.datasource;
    const firstDttmCol = columns.find(column => column.is_dttm);
    if (
      datasource.type === 'table' &&
      !columns.find(({ column_name }) => column_name === timeCol)?.is_dttm
    ) {
      // set `granularity_sqla` to first datatime column name or null
      this.props.actions.setControlValue(
        'granularity_sqla',
        firstDttmCol ? firstDttmCol.column_name : null,
      );
    }
    if (this.props.onDatasourceSave) {
      this.props.onDatasourceSave(datasource);
    }
  }

  toggleShowDatasource = () => {
    this.setState(({ showDatasource }) => ({
      showDatasource: !showDatasource,
    }));
  }

  toggleChangeDatasourceModal = () => {
    this.setState(({ showChangeDatasourceModal }) => ({
      showChangeDatasourceModal: !showChangeDatasourceModal,
    }));
  }

  toggleEditDatasourceModal = () => {
    this.setState(({ showEditDatasourceModal }) => ({
      showEditDatasourceModal: !showEditDatasourceModal,
    }));
  }

<<<<<<< HEAD
  toggleSaveDatasetModal = () => {
=======
  toggleSaveDatasetModal() {
>>>>>>> bbb91e0a
    this.setState(({ showSaveDatasetModal }) => ({
      showSaveDatasetModal: !showSaveDatasetModal,
    }));
  }

<<<<<<< HEAD
  toggleQueryPreviewModal = () => {
    this.setState(({ QueryPreviewModal }) => ({
      QueryPreviewModal: !QueryPreviewModal,
    }));
  }

  handleMenuItemClick = ({ key }) => {
    if (key === CHANGE_DATASET) {
      this.toggleChangeDatasourceModal();
    }
    if (key === EDIT_DATASET) {
      this.toggleEditDatasourceModal();
    }
    if (key === VIEW_IN_SQL_LAB) {
      const { datasource } = this.props;
      const payload = {
        datasourceKey: `${datasource.id}__${datasource.type}`,
        sql: datasource.sql,
      };
      postForm('/superset/sqllab/', payload);
=======
  handleMenuItemClick({ key }) {
    switch (key) {
      case CHANGE_DATASET:
        this.toggleChangeDatasourceModal();
        break;

      case EDIT_DATASET:
        this.toggleEditDatasourceModal();
        break;

      case VIEW_IN_SQL_LAB:
        {
          const { datasource } = this.props;
          const payload = {
            datasourceKey: `${datasource.id}__${datasource.type}`,
            sql: datasource.sql,
          };
          postForm('/superset/sqllab/', payload);
        }
        break;

      case QUERY_PREVIEW:
        break;

      case SAVE_AS_DATASET:
        this.toggleSaveDatasetModal();
        break;

      default:
        break;
>>>>>>> bbb91e0a
    }
  }

  render() {
    const {
      showChangeDatasourceModal,
      showEditDatasourceModal,
      showSaveDatasetModal,
    } = this.state;
<<<<<<< HEAD
    const { datasource, onChange, theme, form_data } = this.props;
    const isMissingDatasource = datasource.id == null;
=======
    const { datasource, onChange, theme } = this.props;
    const isMissingDatasource = datasource?.id?.length > 0 ? false : true;
>>>>>>> bbb91e0a
    let isMissingParams = false;
    if (isMissingDatasource) {
      const datasourceId = getUrlParam(URL_PARAMS.datasourceId);
      const sliceId = getUrlParam(URL_PARAMS.sliceId);
      if (!datasourceId && !sliceId) {
        isMissingParams = true;
      }
    }

    const isSqlSupported = datasource.type === 'table';
    const { user } = this.props;
    const allowEdit = datasource.owners
      .map(o => o.id || o.value)
      .includes(user.userId);
    isUserAdmin(user);

    const editText = t('Edit dataset');

    const defaultDatasourceMenu = (
      <Menu onClick={this.handleMenuItemClick}>
        {this.props.isEditable && (
          <Menu.Item
            key={EDIT_DATASET}
            data-test="edit-dataset"
            disabled={!allowEdit}
          >
            {!allowEdit ? (
              <Tooltip
                title={t(
                  'You must be a dataset owner in order to edit. Please reach out to a dataset owner to request modifications or edit access.',
                )}
              >
                {editText}
              </Tooltip>
            ) : (
              editText
            )}
          </Menu.Item>
        )}
        <Menu.Item key={CHANGE_DATASET}>{t('Change dataset')}</Menu.Item>
        {isSqlSupported && (
          <Menu.Item key={VIEW_IN_SQL_LAB}>{t('View in SQL Lab')}</Menu.Item>
        )}
      </Menu>
    );

    const queryDatasourceMenu = (
      <Menu onClick={this.handleMenuItemClick}>
<<<<<<< HEAD
        <Menu.Item key={QUERY_PREVIEW}>
          <ModalTrigger
            triggerNode={
              <span data-test="view-query-menu-item">{t('Query preview')}</span>
            }
            modalTitle={t('Query preview')}
            modalBody={
              <ViewQuery sql={datasource?.sql || datasource?.select_star || ''} />
            }
            modalFooter={<ViewQueryModalFooter changeDatasource={this.toggleSaveDatasetModal} datasource={datasource} />}
            draggable={false}
            resizable={false}
            responsive={true}
          />
        </Menu.Item>
=======
        <Menu.Item key={QUERY_PREVIEW}>{t('Query preview')}</Menu.Item>
>>>>>>> bbb91e0a
        <Menu.Item key={VIEW_IN_SQL_LAB}>{t('View in SQL Lab')}</Menu.Item>
        <Menu.Item key={SAVE_AS_DATASET}>{t('Save as dataset')}</Menu.Item>
      </Menu>
    );

    const { health_check_message: healthCheckMessage } = datasource;

    let extra = {};
    if (datasource?.extra) {
      try {
        extra = JSON.parse(datasource?.extra);
      } catch {} // eslint-disable-line no-empty
    }

    const titleText = getDatasourceTitle(datasource) ;

    return (
      <Styles data-test="datasource-control" className="DatasourceControl">
        <div className="data-container">
          {datasourceIconLookup[datasource?.type]}
          {renderDatasourceTitle(titleText)}
          {healthCheckMessage && (
            <Tooltip title={healthCheckMessage}>
              <Icons.AlertSolid iconColor={theme.colors.warning.base} />
            </Tooltip>
          )}
          {extra?.warning_markdown && (
            <WarningIconWithTooltip warningMarkdown={extra.warning_markdown} />
          )}
          <AntdDropdown
            overlay={
<<<<<<< HEAD
              isValidDatasourceType(datasource.type)
                ? queryDatasourceMenu
                : queryDatasourceMenu //defaultDatasourceMenu
=======
              datasource.type === DatasourceType.Query
                ? queryDatasourceMenu
                : defaultDatasourceMenu
>>>>>>> bbb91e0a
            }
            trigger={['click']}
            data-test="datasource-menu"
          >
            <Icons.MoreVert
              className="datasource-modal-trigger"
              data-test="datasource-menu-trigger"
            />
          </AntdDropdown>
        </div>
        {/* missing dataset */}
        {isMissingDatasource && isMissingParams && (
          <div className="error-alert">
            <ErrorAlert
              level="warning"
              title={t('Missing URL parameters')}
              source="explore"
              subtitle={
                <>
                  <p>
                    {t(
                      'The URL is missing the dataset_id or slice_id parameters.',
                    )}
                  </p>
                </>
              }
            />
          </div>
        )}
        {isMissingDatasource && !isMissingParams && (
          <div className="error-alert">
            <ErrorAlert
              level="warning"
              title={t('Missing dataset')}
              source="explore"
              subtitle={
                <>
                  <p>
                    {t(
                      'The dataset linked to this chart may have been deleted.',
                    )}
                  </p>
                  <p>
                    <Button
                      buttonStyle="primary"
                      onClick={() =>
                        this.handleMenuItemClick({ key: CHANGE_DATASET })
                      }
                    >
                      {t('Change dataset')}
                    </Button>
                  </p>
                </>
              }
            />
          </div>
        )}
        {showEditDatasourceModal && (
          <DatasourceModal
            datasource={datasource}
            show={showEditDatasourceModal}
            onDatasourceSave={this.onDatasourceSave}
            onHide={this.toggleEditDatasourceModal}
          />
        )}
        {showChangeDatasourceModal && (
          <ChangeDatasourceModal
            onDatasourceSave={this.onDatasourceSave}
            onHide={this.toggleChangeDatasourceModal}
            show={showChangeDatasourceModal}
            onChange={onChange}
          />
        )}
        {showSaveDatasetModal && (
          <SaveDatasetModal
            visible={showSaveDatasetModal}
            onHide={this.toggleSaveDatasetModal}
            buttonTextOnSave={t('Save & Explore')}
            buttonTextOnOverwrite={t('Overwrite & Explore')}
            modalDescription={t(
              'Save this query as a virtual dataset to continue exploring',
            )}
            datasource={datasource}
          />
        )}
      </Styles>
    );
  }
}

DatasourceControl.propTypes = propTypes;
DatasourceControl.defaultProps = defaultProps;

export default withTheme(DatasourceControl);<|MERGE_RESOLUTION|>--- conflicted
+++ resolved
@@ -19,13 +19,9 @@
  */
 import React from 'react';
 import PropTypes from 'prop-types';
-<<<<<<< HEAD
-import { t, styled, withTheme, isValidDatasourceType } from '@superset-ui/core';
-=======
 import { t, styled, withTheme, DatasourceType } from '@superset-ui/core';
->>>>>>> bbb91e0a
+
 import { getUrlParam } from 'src/utils/urlUtils';
-
 import { AntdDropdown } from 'src/components';
 import { Menu } from 'src/components/Menu';
 import { Tooltip } from 'src/components/Tooltip';
@@ -123,8 +119,6 @@
 const EDIT_DATASET = 'edit_dataset';
 const QUERY_PREVIEW = 'query_preview';
 const SAVE_AS_DATASET = 'save_as_dataset';
-<<<<<<< HEAD
-=======
 
 // If the string is longer than this value's number characters we add
 // a tooltip for user can see the full name by hovering over the visually truncated string in UI
@@ -166,7 +160,6 @@
     }
     return text;
   };
->>>>>>> bbb91e0a
 
 class DatasourceControl extends React.PureComponent {
   constructor(props) {
@@ -176,16 +169,6 @@
       showChangeDatasourceModal: false,
       showSaveDatasourceModal: false,
     };
-<<<<<<< HEAD
-=======
-    this.onDatasourceSave = this.onDatasourceSave.bind(this);
-    this.toggleChangeDatasourceModal =
-      this.toggleChangeDatasourceModal.bind(this);
-    this.toggleEditDatasourceModal = this.toggleEditDatasourceModal.bind(this);
-    this.toggleShowDatasource = this.toggleShowDatasource.bind(this);
-    this.handleMenuItemClick = this.handleMenuItemClick.bind(this);
-    this.toggleSaveDatasetModal = this.toggleSaveDatasetModal.bind(this);
->>>>>>> bbb91e0a
   }
 
   onDatasourceSave  = (datasource) => {
@@ -226,38 +209,18 @@
     }));
   }
 
-<<<<<<< HEAD
   toggleSaveDatasetModal = () => {
-=======
-  toggleSaveDatasetModal() {
->>>>>>> bbb91e0a
     this.setState(({ showSaveDatasetModal }) => ({
       showSaveDatasetModal: !showSaveDatasetModal,
     }));
   }
 
-<<<<<<< HEAD
   toggleQueryPreviewModal = () => {
     this.setState(({ QueryPreviewModal }) => ({
       QueryPreviewModal: !QueryPreviewModal,
     }));
   }
 
-  handleMenuItemClick = ({ key }) => {
-    if (key === CHANGE_DATASET) {
-      this.toggleChangeDatasourceModal();
-    }
-    if (key === EDIT_DATASET) {
-      this.toggleEditDatasourceModal();
-    }
-    if (key === VIEW_IN_SQL_LAB) {
-      const { datasource } = this.props;
-      const payload = {
-        datasourceKey: `${datasource.id}__${datasource.type}`,
-        sql: datasource.sql,
-      };
-      postForm('/superset/sqllab/', payload);
-=======
   handleMenuItemClick({ key }) {
     switch (key) {
       case CHANGE_DATASET:
@@ -279,16 +242,12 @@
         }
         break;
 
-      case QUERY_PREVIEW:
-        break;
-
       case SAVE_AS_DATASET:
         this.toggleSaveDatasetModal();
         break;
 
       default:
         break;
->>>>>>> bbb91e0a
     }
   }
 
@@ -298,13 +257,8 @@
       showEditDatasourceModal,
       showSaveDatasetModal,
     } = this.state;
-<<<<<<< HEAD
     const { datasource, onChange, theme, form_data } = this.props;
-    const isMissingDatasource = datasource.id == null;
-=======
-    const { datasource, onChange, theme } = this.props;
     const isMissingDatasource = datasource?.id?.length > 0 ? false : true;
->>>>>>> bbb91e0a
     let isMissingParams = false;
     if (isMissingDatasource) {
       const datasourceId = getUrlParam(URL_PARAMS.datasourceId);
@@ -353,7 +307,6 @@
 
     const queryDatasourceMenu = (
       <Menu onClick={this.handleMenuItemClick}>
-<<<<<<< HEAD
         <Menu.Item key={QUERY_PREVIEW}>
           <ModalTrigger
             triggerNode={
@@ -369,9 +322,6 @@
             responsive={true}
           />
         </Menu.Item>
-=======
-        <Menu.Item key={QUERY_PREVIEW}>{t('Query preview')}</Menu.Item>
->>>>>>> bbb91e0a
         <Menu.Item key={VIEW_IN_SQL_LAB}>{t('View in SQL Lab')}</Menu.Item>
         <Menu.Item key={SAVE_AS_DATASET}>{t('Save as dataset')}</Menu.Item>
       </Menu>
@@ -403,15 +353,9 @@
           )}
           <AntdDropdown
             overlay={
-<<<<<<< HEAD
-              isValidDatasourceType(datasource.type)
-                ? queryDatasourceMenu
-                : queryDatasourceMenu //defaultDatasourceMenu
-=======
               datasource.type === DatasourceType.Query
                 ? queryDatasourceMenu
                 : defaultDatasourceMenu
->>>>>>> bbb91e0a
             }
             trigger={['click']}
             data-test="datasource-menu"
